--- conflicted
+++ resolved
@@ -156,19 +156,11 @@
 	# Purge certain old backups before beginning new backup.
 	# -----------------------------------------------------------------------------
 
-<<<<<<< HEAD
-	# Default value for $prev ensures that the most recent backup is never deleted.
-	prev="0000-00-00-000000"
-	for fname in $(fn_find_backups); do
-		date=$(basename "$fname")
-		stamp=$(fn_parse_date $date)
-=======
 	# Default value for $PREV ensures that the most recent backup is never deleted.
 	PREV="0000-00-00-000000"
 	for FILENAME in $(fn_find_backups | sort -r); do
 		BACKUP_DATE=$(basename "$FILENAME")
 		TIMESTAMP=$(fn_parse_date $BACKUP_DATE)
->>>>>>> 2e413d82
 
 		# Skip if failed to parse date...
 		if [ -z "$TIMESTAMP" ]; then
@@ -176,16 +168,9 @@
 			continue
 		fi
 
-<<<<<<< HEAD
-		if   [ $stamp -ge $KEEP_ALL_DATE ]; then
-			: # Don't expire any backups in this range
-
-		elif [ $stamp -ge $KEEP_DAILIES_DATE ]; then
-=======
 		if   [ $TIMESTAMP -ge $KEEP_ALL_DATE ]; then
 			true
 		elif [ $TIMESTAMP -ge $KEEP_DAILIES_DATE ]; then
->>>>>>> 2e413d82
 			# Delete all but the most recent of each day.
 			[ "${BACKUP_DATE:0:10}" == "${PREV:0:10}" ] && fn_expire_backup "$FILENAME"
 		else
@@ -255,13 +240,8 @@
 			exit 1
 		fi
 
-<<<<<<< HEAD
 		OLD_BACKUP_PATH="$(fn_find_backups | tail -n 1)"
 		if [ -z "$OLD_BACKUP_PATH" ]; then
-=======
-		OLD_BACKUP_PATH=$(fn_find_backups | head -n 1)
-		if [[ "$OLD_BACKUP_PATH" == "" ]]; then
->>>>>>> 2e413d82
 			fn_log_error "No space left on device, and cannot get path to oldest backup to delete."
 			exit 1
 		fi
